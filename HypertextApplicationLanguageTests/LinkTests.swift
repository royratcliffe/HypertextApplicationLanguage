--- conflicted
+++ resolved
@@ -39,31 +39,13 @@
     XCTAssertEqual("/path/to/rel", link.href)
   }
 
-<<<<<<< HEAD
-  func testMutability() {
-    // The following fails. The setters remain inaccessible.
-    //
-    //    link.rel = "other"
-    //
-    // swiftlint:disable:next force_cast
-    let otherLink = link.copy() as! Link
-    XCTAssertFalse(link === otherLink)
-=======
   func testEqual() {
     let otherLink = link
->>>>>>> 2df2b733
     XCTAssertEqual(otherLink, link)
   }
 
-<<<<<<< HEAD
-  func testEqual() {
-    XCTAssertFalse(link.isEqual(nil))
-    // swiftlint:disable:next force_cast
-    let otherLink = link.copy() as! Link
-=======
   func testNotEqual() {
     var otherLink = link
->>>>>>> 2df2b733
     XCTAssertEqual(otherLink, link)
     otherLink.hreflang = "en"
     XCTAssertNotEqual(otherLink, link)
